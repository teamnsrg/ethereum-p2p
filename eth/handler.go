// Copyright 2015 The go-ethereum Authors
// This file is part of the go-ethereum library.
//
// The go-ethereum library is free software: you can redistribute it and/or modify
// it under the terms of the GNU Lesser General Public License as published by
// the Free Software Foundation, either version 3 of the License, or
// (at your option) any later version.
//
// The go-ethereum library is distributed in the hope that it will be useful,
// but WITHOUT ANY WARRANTY; without even the implied warranty of
// MERCHANTABILITY or FITNESS FOR A PARTICULAR PURPOSE. See the
// GNU Lesser General Public License for more details.
//
// You should have received a copy of the GNU Lesser General Public License
// along with the go-ethereum library. If not, see <http://www.gnu.org/licenses/>.

package eth

import (
	"encoding/json"
	"errors"
	"fmt"
	"io"
	"math"
	"math/big"
	"sync"
	"sync/atomic"
	"time"

	"github.com/teamnsrg/go-ethereum/common"
	"github.com/teamnsrg/go-ethereum/consensus"
	"github.com/teamnsrg/go-ethereum/consensus/misc"
	"github.com/teamnsrg/go-ethereum/core"
	"github.com/teamnsrg/go-ethereum/core/types"
	"github.com/teamnsrg/go-ethereum/eth/downloader"
	"github.com/teamnsrg/go-ethereum/eth/fetcher"
	"github.com/teamnsrg/go-ethereum/ethdb"
	"github.com/teamnsrg/go-ethereum/event"
	"github.com/teamnsrg/go-ethereum/log"
	"github.com/teamnsrg/go-ethereum/p2p"
	"github.com/teamnsrg/go-ethereum/p2p/discover"
	"github.com/teamnsrg/go-ethereum/params"
	"github.com/teamnsrg/go-ethereum/rlp"
)

const (
	softResponseLimit = 2 * 1024 * 1024 // Target maximum size of returned blocks, headers or node data.
	estHeaderRlpSize  = 500             // Approximate size of an RLP encoded block header
)

var (
	daoChallengeTimeout = 15 * time.Second // Time allowance for a node to reply to the DAO handshake challenge
)

// errIncompatibleConfig is returned if the requested protocols and configs are
// not compatible (low protocol version restrictions and high requirements).
var errIncompatibleConfig = errors.New("incompatible configuration")

func errResp(code errCode, format string, v ...interface{}) error {
	return fmt.Errorf("%v - %v", code, fmt.Sprintf(format, v...))
}

type mapWrapper struct {
	sync.Mutex
	known map[common.Hash]struct{}
}

type ProtocolManager struct {
	networkId uint64

	fastSync  uint32 // Flag whether fast sync is enabled (gets disabled if we already have blocks)
	acceptTxs uint32 // Flag whether we're considered synchronised (enables transaction processing)

	txpool      txPool
	knownTxs    mapWrapper // All transactions to allow lookups
	knownBlocks mapWrapper // All blocks to allow lookups
	blockchain  *core.BlockChain
	chaindb     ethdb.Database
	chainconfig *params.ChainConfig
	maxPeers    int

	downloader *downloader.Downloader
	fetcher    *fetcher.Fetcher
	peers      *peerSet

	SubProtocols []p2p.Protocol

	eventMux *event.TypeMux

	// channels for fetcher, syncer, txsyncLoop
	newPeerCh   chan *peer
	quitSync    chan struct{}
	noMorePeers chan struct{}

	// wait group is used for graceful shutdowns during downloading
	// and processing
	wg sync.WaitGroup
}

// NewProtocolManager returns a new ethereum sub protocol manager. The Ethereum sub protocol manages peers capable
// with the ethereum network.
func NewProtocolManager(config *params.ChainConfig, mode downloader.SyncMode, networkId uint64, mux *event.TypeMux, txpool txPool, engine consensus.Engine, blockchain *core.BlockChain, chaindb ethdb.Database) (*ProtocolManager, error) {
	// Create the protocol manager with the base fields
	manager := &ProtocolManager{
		networkId:   networkId,
		eventMux:    mux,
		txpool:      txpool,
		blockchain:  blockchain,
		chaindb:     chaindb,
		chainconfig: config,
		peers:       newPeerSet(),
		newPeerCh:   make(chan *peer),
		noMorePeers: make(chan struct{}),
		quitSync:    make(chan struct{}),
	}
	// Figure out whether to allow fast sync or not
	if mode == downloader.FastSync && blockchain.CurrentBlock().NumberU64() > 0 {
		log.Warn("Blockchain not empty, fast sync disabled")
		mode = downloader.FullSync
	}
	if mode == downloader.FastSync {
		manager.fastSync = uint32(1)
	}
	// Initiate a sub-protocol for every implemented version we can handle
	manager.SubProtocols = make([]p2p.Protocol, 0, len(ProtocolVersions))
	for i, version := range ProtocolVersions {
		// Skip protocol version if incompatible with the mode of operation
		if mode == downloader.FastSync && version < eth63 {
			continue
		}
		// Compatible; initialise the sub-protocol
		version := version // Closure for the run
		manager.SubProtocols = append(manager.SubProtocols, p2p.Protocol{
			Name:    ProtocolName,
			Version: version,
			Length:  ProtocolLengths[i],
			Run: func(p *p2p.Peer, rw p2p.MsgReadWriter) error {
				peer := manager.newPeer(int(version), p, rw)
				select {
				case manager.newPeerCh <- peer:
					manager.wg.Add(1)
					defer manager.wg.Done()
					return manager.handle(peer)
				case <-manager.quitSync:
					return p2p.DiscQuitting
				}
			},
			NodeInfo: func() interface{} {
				return manager.NodeInfo()
			},
			PeerInfo: func(id discover.NodeID) interface{} {
				if p := manager.peers.Peer(fmt.Sprintf("%x", id[:8])); p != nil {
					return p.Info()
				}
				return nil
			},
		})
	}
	if len(manager.SubProtocols) == 0 {
		return nil, errIncompatibleConfig
	}
	// Construct the different synchronisation mechanisms
	manager.downloader = downloader.New(mode, chaindb, manager.eventMux, blockchain, nil, manager.removePeer)

	validator := func(header *types.Header) error {
		return engine.VerifyHeader(blockchain, header, true)
	}
	heighter := func() uint64 {
		return blockchain.CurrentBlock().NumberU64()
	}
	inserter := func(blocks types.Blocks) (int, error) {
		// If fast sync is running, deny importing weird blocks
		if atomic.LoadUint32(&manager.fastSync) == 1 {
			log.Warn("Discarded bad propagated block", "number", blocks[0].Number(), "hash", blocks[0].Hash())
			return 0, nil
		}
		atomic.StoreUint32(&manager.acceptTxs, 1) // Mark initial sync done on any fetcher import
		return manager.blockchain.InsertChain(blocks)
	}
	manager.fetcher = fetcher.New(blockchain.GetBlockByHash, validator, manager.BroadcastBlock, heighter, inserter, manager.removePeer)

	return manager, nil
}

func (pm *ProtocolManager) removePeer(id string) {
	// Short circuit if the peer was already removed
	peer := pm.peers.Peer(id)
	if peer == nil {
		return
	}
	log.Debug("Removing Ethereum peer", "peer", id)

	// Unregister the peer from the downloader and Ethereum peer set
	pm.downloader.UnregisterPeer(id)
	if err := pm.peers.Unregister(id); err != nil {
		log.Error("Peer removal failed", "peer", id, "err", err)
	}
	// Hard disconnect at the networking layer
	if peer != nil {
		peer.Peer.Disconnect(p2p.DiscUselessPeer)
	}
}

<<<<<<< HEAD
func (pm *ProtocolManager) Start(maxPeers int) {
	pm.maxPeers = maxPeers

	pm.knownTxs = mapWrapper{known: make(map[common.Hash]struct{})}
	pm.knownBlocks = mapWrapper{known: make(map[common.Hash]struct{})}
=======
func (pm *ProtocolManager) Start() {
	// broadcast transactions
	pm.txCh = make(chan core.TxPreEvent, txChanSize)
	pm.txSub = pm.txpool.SubscribeTxPreEvent(pm.txCh)
	go pm.txBroadcastLoop()

	// broadcast mined blocks
	pm.minedBlockSub = pm.eventMux.Subscribe(core.NewMinedBlockEvent{})
	go pm.minedBroadcastLoop()
>>>>>>> b5d7bf73

	// start sync handlers
	go pm.syncer()
}

func (pm *ProtocolManager) Stop() {
	log.Info("Stopping Ethereum protocol")

	// Quit the sync loop.
	// After this send has completed, no new peers will be accepted.
	pm.noMorePeers <- struct{}{}

	// Quit fetcher
	close(pm.quitSync)

	// Disconnect existing sessions.
	// This also closes the gate for any new registrations on the peer set.
	// sessions which are already established but not added to pm.peers yet
	// will exit when they try to register.
	pm.peers.Close()

	// Wait for all peer handler goroutines and the loops to come down.
	pm.wg.Wait()

	log.Info("Ethereum protocol stopped")
}

func (pm *ProtocolManager) newPeer(pv int, p *p2p.Peer, rw p2p.MsgReadWriter) *peer {
	return newPeer(pv, p, newMeteredMsgWriter(rw))
}

// handle is the callback invoked to manage the life cycle of an eth peer. When
// this function terminates, the peer is disconnected.
func (pm *ProtocolManager) handle(p *peer) error {
	p.Log().Debug("Ethereum peer connected", "name", p.Name())

	// Execute the Ethereum handshake
	td, head, genesis := pm.blockchain.Status()
	if err := p.Handshake(pm.networkId, td, head, genesis); err != nil {
		p.Log().Debug("Ethereum handshake failed", "err", err)
		return err
	}
	if rw, ok := p.rw.(*meteredMsgReadWriter); ok {
		rw.Init(p.version)
	}
	// Register the peer locally
	if err := pm.peers.Register(p); err != nil {
		p.Log().Error("Ethereum peer registration failed", "err", err)
		return err
	}
	defer pm.removePeer(p.id)

	// Register the peer in the downloader. If the downloader considers it banned, we disconnect
	if err := pm.downloader.RegisterPeer(p.id, p.version, p); err != nil {
		return err
	}

	// If we're DAO hard-fork aware, validate any remote peer with regard to the hard-fork
	if daoBlock := pm.chainconfig.DAOForkBlock; daoBlock != nil {
		// Request the peer's DAO fork header for extra-data validation
		if err := p.RequestHeadersByNumber(daoBlock.Uint64(), 1, 0, false); err != nil {
			return err
		}
		// Start a timer to disconnect if the peer doesn't reply in time
		p.forkDrop = time.AfterFunc(daoChallengeTimeout, func() {
			p.Log().Debug("Timed out DAO fork-check, dropping")
			pm.removePeer(p.id)
		})
		// Make sure it's cleaned up if the peer dies off
		defer func() {
			if p.forkDrop != nil {
				p.forkDrop.Stop()
				p.forkDrop = nil
			}
		}()
	}
	// main loop. handle incoming messages.
	for {
		if err := pm.handleMsg(p); err != nil {
			p.Log().Debug("Ethereum message handling failed", "err", err)
			return err
		}
	}
}

// handleMsg is invoked whenever an inbound message is received from a remote
// peer. The remote connection is torn down upon returning any error.
func (pm *ProtocolManager) handleMsg(p *peer) error {
	// Read the next message from the remote peer, and ensure it's fully consumed
	msg, err := p.rw.ReadMsg()
	if err != nil {
		if err != io.EOF {
			return p.suppressMessageError(err)
		}
		return err
	}
	if msg.Size > ProtocolMaxMsgSize {
		return p.suppressMessageError(errResp(ErrMsgTooLarge, "%v > %v", msg.Size, ProtocolMaxMsgSize))
	}
	defer msg.Discard()

	// Handle the message depending on its contents
	switch {
	case msg.Code == StatusMsg:
		// Status messages should never arrive after the handshake
		return p.suppressMessageError(errResp(ErrExtraStatusMsg, "uncontrolled status message"))

	// Block header query, collect the requested headers and reply
	case msg.Code == GetBlockHeadersMsg:
		// Decode the complex header query
		var query getBlockHeadersData
		if err := msg.Decode(&query); err != nil {
			return p.suppressMessageError(errResp(ErrDecode, "%v: %v", msg, err))
		}
		hashMode := query.Origin.Hash != (common.Hash{})

		// Gather headers until the fetch or network limits is reached
		var (
			bytes   common.StorageSize
			headers []*types.Header
			unknown bool
		)
		for !unknown && len(headers) < int(query.Amount) && bytes < softResponseLimit && len(headers) < downloader.MaxHeaderFetch {
			// Retrieve the next header satisfying the query
			var origin *types.Header
			if hashMode {
				origin = pm.blockchain.GetHeaderByHash(query.Origin.Hash)
			} else {
				origin = pm.blockchain.GetHeaderByNumber(query.Origin.Number)
			}
			if origin == nil {
				break
			}
			number := origin.Number.Uint64()
			headers = append(headers, origin)
			bytes += estHeaderRlpSize

			// Advance to the next header of the query
			switch {
			case query.Origin.Hash != (common.Hash{}) && query.Reverse:
				// Hash based traversal towards the genesis block
				for i := 0; i < int(query.Skip)+1; i++ {
					if header := pm.blockchain.GetHeader(query.Origin.Hash, number); header != nil {
						query.Origin.Hash = header.ParentHash
						number--
					} else {
						unknown = true
						break
					}
				}
			case query.Origin.Hash != (common.Hash{}) && !query.Reverse:
				// Hash based traversal towards the leaf block
				var (
					current = origin.Number.Uint64()
					next    = current + query.Skip + 1
				)
				if next <= current {
					infos, _ := json.MarshalIndent(p.Peer.Info(), "", "  ")
					p.Log().Warn("GetBlockHeaders skip overflow attack", "current", current, "skip", query.Skip, "next", next, "attacker", infos)
					unknown = true
				} else {
					if header := pm.blockchain.GetHeaderByNumber(next); header != nil {
						if pm.blockchain.GetBlockHashesFromHash(header.Hash(), query.Skip+1)[query.Skip] == query.Origin.Hash {
							query.Origin.Hash = header.Hash()
						} else {
							unknown = true
						}
					} else {
						unknown = true
					}
				}
			case query.Reverse:
				// Number based traversal towards the genesis block
				if query.Origin.Number >= query.Skip+1 {
					query.Origin.Number -= (query.Skip + 1)
				} else {
					unknown = true
				}

			case !query.Reverse:
				// Number based traversal towards the leaf block
				query.Origin.Number += (query.Skip + 1)
			}
		}
		return p.suppressMessageError(p.SendBlockHeaders(headers))

	case msg.Code == BlockHeadersMsg:
		// A batch of headers arrived to one of our previous requests
		var headers []*types.Header
		if err := msg.Decode(&headers); err != nil {
			p.suppressMessageError(errResp(ErrDecode, "msg %v: %v", msg, err))
		}
		// If no headers were received, but we're expending a DAO fork check, maybe it's that
		if len(headers) == 0 && p.forkDrop != nil {
			// Possibly an empty reply to the fork header checks, sanity check TDs
			verifyDAO := true

			// If we already have a DAO header, we can check the peer's TD against it. If
			// the peer's ahead of this, it too must have a reply to the DAO check
			if daoHeader := pm.blockchain.GetHeaderByNumber(pm.chainconfig.DAOForkBlock.Uint64()); daoHeader != nil {
				if _, td := p.Head(); td.Cmp(pm.blockchain.GetTd(daoHeader.Hash(), daoHeader.Number.Uint64())) >= 0 {
					verifyDAO = false
				}
			}
			// If we're seemingly on the same chain, disable the drop timer
			if verifyDAO {
				p.Log().Debug("Seems to be on the same side of the DAO fork")
				p.forkDrop.Stop()
				p.forkDrop = nil
				return nil
			}
		}
		// Filter out any explicitly requested headers, deliver the rest to the downloader
		filter := len(headers) == 1
		if filter {
			// If it's a potential DAO fork check, validate against the rules
			if p.forkDrop != nil && pm.chainconfig.DAOForkBlock.Cmp(headers[0].Number) == 0 {
				// Disable the fork drop timer
				p.forkDrop.Stop()
				p.forkDrop = nil

				// Validate the header and either drop the peer or continue
				if err := misc.VerifyDAOHeaderExtraData(pm.chainconfig, headers[0]); err != nil {
					p.Log().Debug("Verified to be on the other side of the DAO fork, dropping")
					return err
				}
				p.Log().Debug("Verified to be on the same side of the DAO fork")
				return nil
			}
			// Irrelevant of the fork checks, send the header to the fetcher just in case
			headers = pm.fetcher.FilterHeaders(p.id, headers, time.Now())
		}
		if len(headers) > 0 || !filter {
			err := pm.downloader.DeliverHeaders(p.id, headers)
			if err != nil {
				log.Debug("Failed to deliver headers", "err", err)
			}
		}

	case msg.Code == GetBlockBodiesMsg:
		// Decode the retrieval message
		msgStream := rlp.NewStream(msg.Payload, uint64(msg.Size))
		if _, err := msgStream.List(); err != nil {
			return p.suppressMessageError(err)
		}
		// Gather blocks until the fetch or network limits is reached
		var (
			hash   common.Hash
			bytes  int
			bodies []rlp.RawValue
		)
		for bytes < softResponseLimit && len(bodies) < downloader.MaxBlockFetch {
			// Retrieve the hash of the next block
			if err := msgStream.Decode(&hash); err == rlp.EOL {
				break
			} else if err != nil {
				return p.suppressMessageError(errResp(ErrDecode, "msg %v: %v", msg, err))
			}
			// Retrieve the requested block body, stopping if enough was found
			if data := pm.blockchain.GetBodyRLP(hash); len(data) != 0 {
				bodies = append(bodies, data)
				bytes += len(data)
			}
		}
		return p.suppressMessageError(p.SendBlockBodiesRLP(bodies))

	case msg.Code == BlockBodiesMsg:
		// A batch of block bodies arrived to one of our previous requests
		var request blockBodiesData
		if err := msg.Decode(&request); err != nil {
			return p.suppressMessageError(errResp(ErrDecode, "msg %v: %v", msg, err))
		}
		// Deliver them all to the downloader for queuing
		trasactions := make([][]*types.Transaction, len(request))
		uncles := make([][]*types.Header, len(request))

		for i, body := range request {
			trasactions[i] = body.Transactions
			uncles[i] = body.Uncles
		}
		// Filter out any explicitly requested bodies, deliver the rest to the downloader
		filter := len(trasactions) > 0 || len(uncles) > 0
		if filter {
			trasactions, uncles = pm.fetcher.FilterBodies(p.id, trasactions, uncles, time.Now())
		}
		if len(trasactions) > 0 || len(uncles) > 0 || !filter {
			err := pm.downloader.DeliverBodies(p.id, trasactions, uncles)
			if err != nil {
				log.Debug("Failed to deliver bodies", "err", err)
			}
		}

	case p.version >= eth63 && msg.Code == GetNodeDataMsg:
		// Decode the retrieval message
		msgStream := rlp.NewStream(msg.Payload, uint64(msg.Size))
		if _, err := msgStream.List(); err != nil {
			return p.suppressMessageError(err)
		}
		// Gather state data until the fetch or network limits is reached
		var (
			hash  common.Hash
			bytes int
			data  [][]byte
		)
		for bytes < softResponseLimit && len(data) < downloader.MaxStateFetch {
			// Retrieve the hash of the next state entry
			if err := msgStream.Decode(&hash); err == rlp.EOL {
				break
			} else if err != nil {
				return p.suppressMessageError(errResp(ErrDecode, "msg %v: %v", msg, err))
			}
			// Retrieve the requested state entry, stopping if enough was found
			if entry, err := pm.chaindb.Get(hash.Bytes()); err == nil {
				data = append(data, entry)
				bytes += len(entry)
			}
		}
		return p.suppressMessageError(p.SendNodeData(data))

	case p.version >= eth63 && msg.Code == NodeDataMsg:
		// A batch of node state data arrived to one of our previous requests
		var data [][]byte
		if err := msg.Decode(&data); err != nil {
			return p.suppressMessageError(errResp(ErrDecode, "msg %v: %v", msg, err))
		}
		// Deliver all to the downloader
		if err := pm.downloader.DeliverNodeData(p.id, data); err != nil {
			log.Debug("Failed to deliver node state data", "err", err)
		}

	case p.version >= eth63 && msg.Code == GetReceiptsMsg:
		// Decode the retrieval message
		msgStream := rlp.NewStream(msg.Payload, uint64(msg.Size))
		if _, err := msgStream.List(); err != nil {
			return p.suppressMessageError(err)
		}
		// Gather state data until the fetch or network limits is reached
		var (
			hash     common.Hash
			bytes    int
			receipts []rlp.RawValue
		)
		for bytes < softResponseLimit && len(receipts) < downloader.MaxReceiptFetch {
			// Retrieve the hash of the next block
			if err := msgStream.Decode(&hash); err == rlp.EOL {
				break
			} else if err != nil {
				return p.suppressMessageError(errResp(ErrDecode, "msg %v: %v", msg, err))
			}
			// Retrieve the requested block's receipts, skipping if unknown to us
			results := core.GetBlockReceipts(pm.chaindb, hash, core.GetBlockNumber(pm.chaindb, hash))
			if results == nil {
				if header := pm.blockchain.GetHeaderByHash(hash); header == nil || header.ReceiptHash != types.EmptyRootHash {
					continue
				}
			}
			// If known, encode and queue for response packet
			if encoded, err := rlp.EncodeToBytes(results); err != nil {
				log.Error("Failed to encode receipt", "err", err)
			} else {
				receipts = append(receipts, encoded)
				bytes += len(encoded)
			}
		}
		return p.suppressMessageError(p.SendReceiptsRLP(receipts))

	case p.version >= eth63 && msg.Code == ReceiptsMsg:
		// A batch of receipts arrived to one of our previous requests
		var receipts [][]*types.Receipt
		if err := msg.Decode(&receipts); err != nil {
			return p.suppressMessageError(errResp(ErrDecode, "msg %v: %v", msg, err))
		}
		// Deliver all to the downloader
		if err := pm.downloader.DeliverReceipts(p.id, receipts); err != nil {
			log.Debug("Failed to deliver receipts", "err", err)
		}

	case msg.Code == NewBlockHashesMsg:
		var announces newBlockHashesData
		if err := msg.Decode(&announces); err != nil {
			return p.suppressMessageError(errResp(ErrDecode, "%v: %v", msg, err))
		}

		unixTime := float64(msg.ReceivedAt.UnixNano()) / 1000000000

		// Mark the hashes as present at the remote node
		for _, block := range announces {
			// log the hash of the block
			p.CustomLog().NewBlockHashesRx(fmt.Sprintf("%f", unixTime), "rtt", msg.PeerRtt, "duration", msg.PeerDuration,
				"blockHash", block.Hash.String()[2:], "blockNumber", block.Number)

			p.MarkBlock(block.Hash)
		}
		// Schedule all the unknown hashes for retrieval
		unknown := make(newBlockHashesData, 0, len(announces))
		for _, block := range announces {
			if !pm.blockchain.HasBlock(block.Hash, block.Number) {
				unknown = append(unknown, block)
			}
		}
		for _, block := range unknown {
			pm.fetcher.Notify(p.id, block.Hash, block.Number, time.Now(), p.RequestOneHeader, p.RequestBodies)
		}

	case msg.Code == NewBlockMsg:
		// Retrieve and decode the propagated block
		var request newBlockData
		if err := msg.Decode(&request); err != nil {
			return p.suppressMessageError(errResp(ErrDecode, "%v: %v", msg, err))
		}

		unixTime := float64(msg.ReceivedAt.UnixNano()) / 1000000000
		blockHash := request.Block.Hash()

		// if previously unknown block, log the entire block-data
		pm.knownBlocks.Lock()
		if _, ok := pm.knownBlocks.known[blockHash]; !ok {
			pm.knownBlocks.known[blockHash] = struct{}{}
			p.CustomLog().NewBlockData(fmt.Sprintf("%f", unixTime),
				"rtt", msg.PeerRtt, "duration", msg.PeerDuration, "block", request.Block.LogString())
		}
		pm.knownBlocks.Unlock()

		// log the hash and number of the block
		p.CustomLog().NewBlockRx(fmt.Sprintf("%f", unixTime),
			"rtt", msg.PeerRtt, "duration", msg.PeerDuration,
			"blockHash", blockHash.String()[2:], "blockNumber", request.Block.Number().String())

		request.Block.ReceivedAt = msg.ReceivedAt
		request.Block.ReceivedFrom = p

		// Mark the peer as owning the block and schedule it for import
		p.MarkBlock(request.Block.Hash())
		pm.fetcher.Enqueue(p.id, request.Block)

		// Assuming the block is importable by the peer, but possibly not yet done so,
		// calculate the head hash and TD that the peer truly must have.
		var (
			trueHead = request.Block.ParentHash()
			trueTD   = new(big.Int).Sub(request.TD, request.Block.Difficulty())
		)
		// Update the peers total difficulty if better than the previous
		if _, td := p.Head(); trueTD.Cmp(td) > 0 {
			p.SetHead(trueHead, trueTD)

			// Schedule a sync if above ours. Note, this will not fire a sync for a gap of
			// a singe block (as the true TD is below the propagated block), however this
			// scenario should easily be covered by the fetcher.
			currentBlock := pm.blockchain.CurrentBlock()
			if trueTD.Cmp(pm.blockchain.GetTd(currentBlock.Hash(), currentBlock.NumberU64())) > 0 {
				go pm.synchronise(p)
			}
		}

	case msg.Code == TxMsg:
		// Transactions can be processed, parse all of them and deliver to the pool
		var txs []*types.Transaction
		if err := msg.Decode(&txs); err != nil {
			return p.suppressMessageError(errResp(ErrDecode, "msg %v: %v", msg, err))
		}

		unixTime := float64(msg.ReceivedAt.UnixNano()) / 1000000000

		for i, tx := range txs {
			// Validate and mark the remote transaction
			if tx == nil {
				p.suppressMessageError(errResp(ErrDecode, "transaction %d is nil", i))
				continue
			}
			txHash := tx.Hash()

			// if previously unknown tx, log the entire tx-data
			pm.knownTxs.Lock()
			if _, ok := pm.knownTxs.known[txHash]; !ok {
				pm.knownTxs.known[txHash] = struct{}{}
				p.CustomLog().TxData(fmt.Sprintf("%f", unixTime),
					"rtt", msg.PeerRtt, "duration", msg.PeerDuration, "tx", tx.LogString())
			}
			pm.knownTxs.Unlock()

			// log the hash of the tx
			p.CustomLog().TxRx(fmt.Sprintf("%f", unixTime),
				"rtt", msg.PeerRtt, "duration", msg.PeerDuration, "txHash", txHash.String()[2:])
		}

	default:
		return p.suppressMessageError(errResp(ErrInvalidMsgCode, "%v", msg.Code))
	}
	return nil
}

// BroadcastBlock will either propagate a block to a subset of it's peers, or
// will only announce it's availability (depending what's requested).
func (pm *ProtocolManager) BroadcastBlock(block *types.Block, propagate bool) {
	hash := block.Hash()
	peers := pm.peers.PeersWithoutBlock(hash)

	// If propagation is requested, send to a subset of the peer
	if propagate {
		// Calculate the TD of the block (it's not imported yet, so block.Td is not valid)
		var td *big.Int
		if parent := pm.blockchain.GetBlock(block.ParentHash(), block.NumberU64()-1); parent != nil {
			td = new(big.Int).Add(block.Difficulty(), pm.blockchain.GetTd(block.ParentHash(), block.NumberU64()-1))
		} else {
			log.Error("Propagating dangling block", "number", block.Number(), "hash", hash)
			return
		}
		// Send the block to a subset of our peers
		transfer := peers[:int(math.Sqrt(float64(len(peers))))]
		for _, peer := range transfer {
			peer.SendNewBlock(block, td)
		}
		log.Trace("Propagated block", "hash", hash, "recipients", len(transfer), "duration", common.PrettyDuration(time.Since(block.ReceivedAt)))
		return
	}
	// Otherwise if the block is indeed in out own chain, announce it
	if pm.blockchain.HasBlock(hash, block.NumberU64()) {
		for _, peer := range peers {
			peer.SendNewBlockHashes([]common.Hash{hash}, []uint64{block.NumberU64()})
		}
		log.Trace("Announced block", "hash", hash, "recipients", len(peers), "duration", common.PrettyDuration(time.Since(block.ReceivedAt)))
	}
}

// EthNodeInfo represents a short summary of the Ethereum sub-protocol metadata known
// about the host peer.
type EthNodeInfo struct {
	Network    uint64      `json:"network"`    // Ethereum network ID (1=Frontier, 2=Morden, Ropsten=3)
	Difficulty *big.Int    `json:"difficulty"` // Total difficulty of the host's blockchain
	Genesis    common.Hash `json:"genesis"`    // SHA3 hash of the host's genesis block
	Head       common.Hash `json:"head"`       // SHA3 hash of the host's best owned block
}

// NodeInfo retrieves some protocol metadata about the running host node.
func (self *ProtocolManager) NodeInfo() *EthNodeInfo {
	currentBlock := self.blockchain.CurrentBlock()
	return &EthNodeInfo{
		Network:    self.networkId,
		Difficulty: self.blockchain.GetTd(currentBlock.Hash(), currentBlock.NumberU64()),
		Genesis:    self.blockchain.Genesis().Hash(),
		Head:       currentBlock.Hash(),
	}
}<|MERGE_RESOLUTION|>--- conflicted
+++ resolved
@@ -201,23 +201,9 @@
 	}
 }
 
-<<<<<<< HEAD
-func (pm *ProtocolManager) Start(maxPeers int) {
-	pm.maxPeers = maxPeers
-
+func (pm *ProtocolManager) Start() {
 	pm.knownTxs = mapWrapper{known: make(map[common.Hash]struct{})}
 	pm.knownBlocks = mapWrapper{known: make(map[common.Hash]struct{})}
-=======
-func (pm *ProtocolManager) Start() {
-	// broadcast transactions
-	pm.txCh = make(chan core.TxPreEvent, txChanSize)
-	pm.txSub = pm.txpool.SubscribeTxPreEvent(pm.txCh)
-	go pm.txBroadcastLoop()
-
-	// broadcast mined blocks
-	pm.minedBlockSub = pm.eventMux.Subscribe(core.NewMinedBlockEvent{})
-	go pm.minedBroadcastLoop()
->>>>>>> b5d7bf73
 
 	// start sync handlers
 	go pm.syncer()
