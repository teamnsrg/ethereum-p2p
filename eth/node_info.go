package eth

import (
	"github.com/teamnsrg/go-ethereum/p2p"
	"github.com/teamnsrg/go-ethereum/p2p/discover"
)

func (pm *ProtocolManager) storeEthNodeInfo(id discover.NodeID, statusWrapper *statusDataWrapper) {
	nodeid := id.String()
	status := statusWrapper.Status
	receivedTd := p2p.NewTd(status.TD)
	receivedAt := &p2p.UnixTime{Time: statusWrapper.ReceivedAt}

	newInfo := &p2p.Info{
		ProtocolVersion: uint64(status.ProtocolVersion),
		NetworkId:       status.NetworkId,
		FirstReceivedTd: receivedTd,
		LastReceivedTd:  receivedTd,
		BestHash:        status.CurrentBlock.String()[2:],
		GenesisHash:     status.GenesisBlock.String()[2:],
		FirstStatusAt:   receivedAt,
		LastStatusAt:    receivedAt,
	}

	if currentInfo, ok := pm.knownNodeInfos[id]; ok {
		currentInfo.Lock()
		defer currentInfo.Unlock()
		currentInfo.LastStatusAt = newInfo.LastStatusAt
		currentInfo.LastReceivedTd = newInfo.LastReceivedTd
		currentInfo.BestHash = newInfo.BestHash
		if currentInfo.FirstStatusAt == nil {
			// add new eth info to existing entry
			currentInfo.FirstStatusAt = newInfo.FirstStatusAt
			currentInfo.FirstReceivedTd = newInfo.FirstReceivedTd
			currentInfo.ProtocolVersion = newInfo.ProtocolVersion
			currentInfo.NetworkId = newInfo.NetworkId
			currentInfo.GenesisHash = newInfo.GenesisHash
<<<<<<< HEAD
			if pm.addEthInfoStmt != nil {
				// TODO: check logic
				// add new eth info to existing entry
				pm.addEthInfo(&p2p.KnownNodeInfosWrapper{NodeId: nodeid, Info: currentInfo})
			}
			return
		}
		if ethInfoChanged(currentInfo, newInfo) {
			currentInfo.ProtocolVersion = newInfo.ProtocolVersion
			currentInfo.NetworkId = newInfo.NetworkId
			currentInfo.GenesisHash = newInfo.GenesisHash
			if pm.addEthNodeInfoStmt != nil {
				// TODO: check logic
				// a new entry, including address and DEVp2p info, is added to mysql db
				pm.addEthNodeInfo(&p2p.KnownNodeInfosWrapper{NodeId: nodeid, Info: currentInfo})
			}
			if pm.getRowIDStmt != nil {
				if rowID := pm.getRowID(nodeid); rowID > 0 {
					currentInfo.RowID = rowID
				}
=======
			pm.addEthInfo(&p2p.KnownNodeInfosWrapper{nodeid, currentInfo})
		} else if isNewEthNode(currentInfo, newInfo) {
			// a new entry, including address and DEVp2p info, is added to mysql db
			currentInfo.FirstStatusAt = newInfo.FirstStatusAt
			currentInfo.FirstReceivedTd = newInfo.FirstReceivedTd
			currentInfo.ProtocolVersion = newInfo.ProtocolVersion
			currentInfo.NetworkId = newInfo.NetworkId
			currentInfo.GenesisHash = newInfo.GenesisHash
			pm.addEthNodeInfo(&p2p.KnownNodeInfosWrapper{nodeid, currentInfo})
			if rowID := pm.getRowID(nodeid); rowID > 0 {
				currentInfo.RowID = rowID
>>>>>>> 9854e532
			}
		} else {
<<<<<<< HEAD
			if pm.updateEthInfoStmt != nil {
				// update eth info
				pm.updateEthInfo(&p2p.KnownNodeInfosWrapper{NodeId: nodeid, Info: currentInfo})
			}
=======
			// update eth info
			pm.updateEthInfo(&p2p.KnownNodeInfosWrapper{nodeid, currentInfo})
>>>>>>> 9854e532
		}
	}
}

func isNewEthNode(oldInfo *p2p.Info, newInfo *p2p.Info) bool {
	return oldInfo.ProtocolVersion != newInfo.ProtocolVersion || oldInfo.NetworkId != newInfo.NetworkId ||
		oldInfo.GenesisHash != newInfo.GenesisHash
}

func (pm *ProtocolManager) storeDAOForkSupportInfo(id discover.NodeID, daoForkSupport int8) {
	nodeid := id.String()

	if currentInfo, ok := pm.knownNodeInfos[id]; ok {
		currentInfo.Lock()
		defer currentInfo.Unlock()
		if currentInfo.DAOForkSupport == 0 {
			// add DAOForkSupport flag to existing entry for the first time
			currentInfo.DAOForkSupport = daoForkSupport
			pm.addDAOForkSupport(&p2p.KnownNodeInfosWrapper{nodeid, currentInfo})
		} else if currentInfo.DAOForkSupport != daoForkSupport {
			// DAOForkSupport flag value changed. add a new entry to mysql db
			currentInfo.DAOForkSupport = daoForkSupport
			pm.addEthNodeInfo(&p2p.KnownNodeInfosWrapper{nodeid, currentInfo})
			if rowID := pm.getRowID(nodeid); rowID > 0 {
				currentInfo.RowID = rowID
			}
		}
	}
}<|MERGE_RESOLUTION|>--- conflicted
+++ resolved
@@ -35,28 +35,6 @@
 			currentInfo.ProtocolVersion = newInfo.ProtocolVersion
 			currentInfo.NetworkId = newInfo.NetworkId
 			currentInfo.GenesisHash = newInfo.GenesisHash
-<<<<<<< HEAD
-			if pm.addEthInfoStmt != nil {
-				// TODO: check logic
-				// add new eth info to existing entry
-				pm.addEthInfo(&p2p.KnownNodeInfosWrapper{NodeId: nodeid, Info: currentInfo})
-			}
-			return
-		}
-		if ethInfoChanged(currentInfo, newInfo) {
-			currentInfo.ProtocolVersion = newInfo.ProtocolVersion
-			currentInfo.NetworkId = newInfo.NetworkId
-			currentInfo.GenesisHash = newInfo.GenesisHash
-			if pm.addEthNodeInfoStmt != nil {
-				// TODO: check logic
-				// a new entry, including address and DEVp2p info, is added to mysql db
-				pm.addEthNodeInfo(&p2p.KnownNodeInfosWrapper{NodeId: nodeid, Info: currentInfo})
-			}
-			if pm.getRowIDStmt != nil {
-				if rowID := pm.getRowID(nodeid); rowID > 0 {
-					currentInfo.RowID = rowID
-				}
-=======
 			pm.addEthInfo(&p2p.KnownNodeInfosWrapper{nodeid, currentInfo})
 		} else if isNewEthNode(currentInfo, newInfo) {
 			// a new entry, including address and DEVp2p info, is added to mysql db
@@ -68,18 +46,10 @@
 			pm.addEthNodeInfo(&p2p.KnownNodeInfosWrapper{nodeid, currentInfo})
 			if rowID := pm.getRowID(nodeid); rowID > 0 {
 				currentInfo.RowID = rowID
->>>>>>> 9854e532
 			}
 		} else {
-<<<<<<< HEAD
-			if pm.updateEthInfoStmt != nil {
-				// update eth info
-				pm.updateEthInfo(&p2p.KnownNodeInfosWrapper{NodeId: nodeid, Info: currentInfo})
-			}
-=======
 			// update eth info
 			pm.updateEthInfo(&p2p.KnownNodeInfosWrapper{nodeid, currentInfo})
->>>>>>> 9854e532
 		}
 	}
 }
