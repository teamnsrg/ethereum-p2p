// Copyright 2015 The go-ethereum Authors
// This file is part of the go-ethereum library.
//
// The go-ethereum library is free software: you can redistribute it and/or modify
// it under the terms of the GNU Lesser General Public License as published by
// the Free Software Foundation, either version 3 of the License, or
// (at your option) any later version.
//
// The go-ethereum library is distributed in the hope that it will be useful,
// but WITHOUT ANY WARRANTY; without even the implied warranty of
// MERCHANTABILITY or FITNESS FOR A PARTICULAR PURPOSE. See the
// GNU Lesser General Public License for more details.
//
// You should have received a copy of the GNU Lesser General Public License
// along with the go-ethereum library. If not, see <http://www.gnu.org/licenses/>.

package p2p

import (
	"encoding/binary"
	"net"
	"reflect"
	"testing"
	"time"

	"github.com/davecgh/go-spew/spew"
	"github.com/teamnsrg/go-ethereum/p2p/discover"
	"github.com/teamnsrg/go-ethereum/p2p/netutil"
)

func init() {
	spew.Config.Indent = "\t"
}

type dialtest struct {
	init   *dialstate // state before and after the test.
	rounds []round
}

type round struct {
	peers []*Peer // current peer set
	done  []task  // tasks that got done this round
	new   []task  // the result must match this one
}

func runDialTest(t *testing.T, test dialtest) {
	var (
		vtime   time.Time
		running int
	)
	pm := func(ps []*Peer) map[discover.NodeID]*Peer {
		m := make(map[discover.NodeID]*Peer)
		for _, p := range ps {
			m[p.rw.id] = p
		}
		return m
	}
	for i, round := range test.rounds {
		for _, task := range round.done {
			running--
			if running < 0 {
				panic("running task counter underflow")
			}
			test.init.taskDone(task, vtime)
		}

		new := test.init.newTasks(running, pm(round.peers), vtime)
		if !sametasks(new, round.new) {
			t.Errorf("round %d: new tasks mismatch:\ngot %v\nwant %v\nstate: %v\nrunning: %v\n",
				i, spew.Sdump(new), spew.Sdump(round.new), spew.Sdump(test.init), spew.Sdump(running))
		}

		// Time advances by 16 seconds on every round.
		vtime = vtime.Add(16 * time.Second)
		running += len(new)
	}
}

type fakeTable []*discover.Node

func (t fakeTable) Self() *discover.Node                     { return new(discover.Node) }
func (t fakeTable) Close()                                   {}
func (t fakeTable) Lookup(discover.NodeID) []*discover.Node  { return nil }
func (t fakeTable) Resolve(discover.NodeID) *discover.Node   { return nil }
func (t fakeTable) ReadRandomNodes(buf []*discover.Node) int { return copy(buf, t) }

<<<<<<< HEAD
// This test checks that dynamic dials are launched from discovery results.
func TestDialStateDynDial(t *testing.T) {
	dialer := newDialState(nil, nil, fakeTable{}, 5, nil)
	dialer.SetDialFreq(30)
	runDialTest(t, dialtest{
		init: dialer,
		rounds: []round{
			// A discovery query is launched.
			{
				peers: []*Peer{
					{rw: &conn{flags: staticDialedConn, id: uintID(0)}},
					{rw: &conn{flags: dynDialedConn, id: uintID(1)}},
					{rw: &conn{flags: dynDialedConn, id: uintID(2)}},
				},
				new: []task{&discoverTask{}},
			},
			// Dynamic dials are launched when it completes.
			{
				peers: []*Peer{
					{rw: &conn{flags: staticDialedConn, id: uintID(0)}},
					{rw: &conn{flags: dynDialedConn, id: uintID(1)}},
					{rw: &conn{flags: dynDialedConn, id: uintID(2)}},
				},
				done: []task{
					&discoverTask{results: []*discover.Node{
						{ID: uintID(2)}, // this one is already connected and not dialed.
						{ID: uintID(3)},
						{ID: uintID(4)},
						{ID: uintID(5)},
						{ID: uintID(6)}, // these are not tried because max dyn dials is 5
						{ID: uintID(7)}, // ...
					}},
				},
				new: []task{
					&dialTask{flags: dynDialedConn, dest: &discover.Node{ID: uintID(3)}},
					&dialTask{flags: dynDialedConn, dest: &discover.Node{ID: uintID(4)}},
					&dialTask{flags: dynDialedConn, dest: &discover.Node{ID: uintID(5)}},
				},
			},
			// Some of the dials complete but no new ones are launched yet because
			// the sum of active dial count and dynamic peer count is == maxDynDials.
			{
				peers: []*Peer{
					{rw: &conn{flags: staticDialedConn, id: uintID(0)}},
					{rw: &conn{flags: dynDialedConn, id: uintID(1)}},
					{rw: &conn{flags: dynDialedConn, id: uintID(2)}},
					{rw: &conn{flags: dynDialedConn, id: uintID(3)}},
					{rw: &conn{flags: dynDialedConn, id: uintID(4)}},
				},
				done: []task{
					&dialTask{flags: dynDialedConn, dest: &discover.Node{ID: uintID(3)}},
					&dialTask{flags: dynDialedConn, dest: &discover.Node{ID: uintID(4)}},
				},
			},
			// No new dial tasks are launched in the this round because
			// maxDynDials has been reached.
			{
				peers: []*Peer{
					{rw: &conn{flags: staticDialedConn, id: uintID(0)}},
					{rw: &conn{flags: dynDialedConn, id: uintID(1)}},
					{rw: &conn{flags: dynDialedConn, id: uintID(2)}},
					{rw: &conn{flags: dynDialedConn, id: uintID(3)}},
					{rw: &conn{flags: dynDialedConn, id: uintID(4)}},
					{rw: &conn{flags: dynDialedConn, id: uintID(5)}},
				},
				done: []task{
					&dialTask{flags: dynDialedConn, dest: &discover.Node{ID: uintID(5)}},
				},
				new: []task{
					&waitExpireTask{Duration: 14 * time.Second},
				},
			},
			// In this round, the peer with id 2 drops off. The query
			// results from last discovery lookup are reused.
			{
				peers: []*Peer{
					{rw: &conn{flags: staticDialedConn, id: uintID(0)}},
					{rw: &conn{flags: dynDialedConn, id: uintID(1)}},
					{rw: &conn{flags: dynDialedConn, id: uintID(3)}},
					{rw: &conn{flags: dynDialedConn, id: uintID(4)}},
					{rw: &conn{flags: dynDialedConn, id: uintID(5)}},
				},
				new: []task{
					&dialTask{flags: dynDialedConn, dest: &discover.Node{ID: uintID(6)}},
				},
			},
			// More peers (3,4) drop off and dial for ID 6 completes.
			// The last query result from the discovery lookup is reused
			// and a new one is spawned because more candidates are needed.
			{
				peers: []*Peer{
					{rw: &conn{flags: staticDialedConn, id: uintID(0)}},
					{rw: &conn{flags: dynDialedConn, id: uintID(1)}},
					{rw: &conn{flags: dynDialedConn, id: uintID(5)}},
				},
				done: []task{
					&dialTask{flags: dynDialedConn, dest: &discover.Node{ID: uintID(6)}},
				},
				new: []task{
					&dialTask{flags: dynDialedConn, dest: &discover.Node{ID: uintID(7)}},
					&discoverTask{},
				},
			},
			// Peer 7 is connected, but there still aren't enough dynamic peers
			// (4 out of 5). However, a discovery is already running, so ensure
			// no new is started.
			{
				peers: []*Peer{
					{rw: &conn{flags: staticDialedConn, id: uintID(0)}},
					{rw: &conn{flags: dynDialedConn, id: uintID(1)}},
					{rw: &conn{flags: dynDialedConn, id: uintID(5)}},
					{rw: &conn{flags: dynDialedConn, id: uintID(7)}},
				},
				done: []task{
					&dialTask{flags: dynDialedConn, dest: &discover.Node{ID: uintID(7)}},
				},
			},
			// Finish the running node discovery with an empty set. A new lookup
			// should be immediately requested.
			{
				peers: []*Peer{
					{rw: &conn{flags: staticDialedConn, id: uintID(0)}},
					{rw: &conn{flags: dynDialedConn, id: uintID(1)}},
					{rw: &conn{flags: dynDialedConn, id: uintID(5)}},
					{rw: &conn{flags: dynDialedConn, id: uintID(7)}},
				},
				done: []task{
					&discoverTask{},
				},
				new: []task{
					&discoverTask{},
				},
			},
		},
	})
}

// Tests that bootnodes are dialed if no peers are connectd, but not otherwise.
func TestDialStateDynDialBootnode(t *testing.T) {
	bootnodes := []*discover.Node{
		{ID: uintID(1)},
		{ID: uintID(2)},
		{ID: uintID(3)},
	}
	table := fakeTable{
		{ID: uintID(4)},
		{ID: uintID(5)},
		{ID: uintID(6)},
		{ID: uintID(7)},
		{ID: uintID(8)},
	}

	dialer := newDialState(nil, bootnodes, table, 5, nil)
	dialer.SetDialFreq(30)
	runDialTest(t, dialtest{
		init: dialer,
		rounds: []round{
			// 2 dynamic dials attempted, bootnodes pending fallback interval
			{
				new: []task{
					&dialTask{flags: dynDialedConn, dest: &discover.Node{ID: uintID(4)}},
					&dialTask{flags: dynDialedConn, dest: &discover.Node{ID: uintID(5)}},
					&discoverTask{},
				},
			},
			// No dials succeed, bootnodes still pending fallback interval
			{
				done: []task{
					&dialTask{flags: dynDialedConn, dest: &discover.Node{ID: uintID(4)}},
					&dialTask{flags: dynDialedConn, dest: &discover.Node{ID: uintID(5)}},
				},
			},
			// No dials succeed, bootnodes still pending fallback interval
			{},
			// No dials succeed, 2 dynamic dials attempted and 1 bootnode too as fallback interval was reached
			{
				new: []task{
					&dialTask{flags: dynDialedConn, dest: &discover.Node{ID: uintID(1)}},
					&dialTask{flags: dynDialedConn, dest: &discover.Node{ID: uintID(4)}},
					&dialTask{flags: dynDialedConn, dest: &discover.Node{ID: uintID(5)}},
				},
			},
			// No dials succeed, 2nd bootnode is attempted
			{
				done: []task{
					&dialTask{flags: dynDialedConn, dest: &discover.Node{ID: uintID(1)}},
					&dialTask{flags: dynDialedConn, dest: &discover.Node{ID: uintID(4)}},
					&dialTask{flags: dynDialedConn, dest: &discover.Node{ID: uintID(5)}},
				},
				new: []task{
					&dialTask{flags: dynDialedConn, dest: &discover.Node{ID: uintID(2)}},
				},
			},
			// No dials succeed, 3rd bootnode is attempted
			{
				done: []task{
					&dialTask{flags: dynDialedConn, dest: &discover.Node{ID: uintID(2)}},
				},
				new: []task{
					&dialTask{flags: dynDialedConn, dest: &discover.Node{ID: uintID(3)}},
				},
			},
			// No dials succeed, 1st bootnode is attempted again, expired random nodes retried
			{
				done: []task{
					&dialTask{flags: dynDialedConn, dest: &discover.Node{ID: uintID(3)}},
				},
				new: []task{
					&dialTask{flags: dynDialedConn, dest: &discover.Node{ID: uintID(1)}},
					&dialTask{flags: dynDialedConn, dest: &discover.Node{ID: uintID(4)}},
					&dialTask{flags: dynDialedConn, dest: &discover.Node{ID: uintID(5)}},
				},
			},
			// Random dial succeeds, no more bootnodes are attempted
			{
				peers: []*Peer{
					{rw: &conn{flags: dynDialedConn, id: uintID(4)}},
				},
				done: []task{
					&dialTask{flags: dynDialedConn, dest: &discover.Node{ID: uintID(1)}},
					&dialTask{flags: dynDialedConn, dest: &discover.Node{ID: uintID(4)}},
					&dialTask{flags: dynDialedConn, dest: &discover.Node{ID: uintID(5)}},
				},
			},
		},
	})
}

func TestDialStateDynDialFromTable(t *testing.T) {
	// This table always returns the same random nodes
	// in the order given below.
	table := fakeTable{
		{ID: uintID(1)},
		{ID: uintID(2)},
		{ID: uintID(3)},
		{ID: uintID(4)},
		{ID: uintID(5)},
		{ID: uintID(6)},
		{ID: uintID(7)},
		{ID: uintID(8)},
	}

	dialer := newDialState(nil, nil, table, 10, nil)
	dialer.SetDialFreq(30)
	runDialTest(t, dialtest{
		init: dialer,
		rounds: []round{
			// 5 out of 8 of the nodes returned by ReadRandomNodes are dialed.
			{
				new: []task{
					&dialTask{flags: dynDialedConn, dest: &discover.Node{ID: uintID(1)}},
					&dialTask{flags: dynDialedConn, dest: &discover.Node{ID: uintID(2)}},
					&dialTask{flags: dynDialedConn, dest: &discover.Node{ID: uintID(3)}},
					&dialTask{flags: dynDialedConn, dest: &discover.Node{ID: uintID(4)}},
					&dialTask{flags: dynDialedConn, dest: &discover.Node{ID: uintID(5)}},
					&discoverTask{},
				},
			},
			// Dialing nodes 1,2 succeeds. Dials from the lookup are launched.
			{
				peers: []*Peer{
					{rw: &conn{flags: dynDialedConn, id: uintID(1)}},
					{rw: &conn{flags: dynDialedConn, id: uintID(2)}},
				},
				done: []task{
					&dialTask{flags: dynDialedConn, dest: &discover.Node{ID: uintID(1)}},
					&dialTask{flags: dynDialedConn, dest: &discover.Node{ID: uintID(2)}},
					&discoverTask{results: []*discover.Node{
						{ID: uintID(10)},
						{ID: uintID(11)},
						{ID: uintID(12)},
					}},
				},
				new: []task{
					&dialTask{flags: dynDialedConn, dest: &discover.Node{ID: uintID(10)}},
					&dialTask{flags: dynDialedConn, dest: &discover.Node{ID: uintID(11)}},
					&dialTask{flags: dynDialedConn, dest: &discover.Node{ID: uintID(12)}},
					&discoverTask{},
				},
			},
			// Dialing nodes 3,4,5 fails. The dials from the lookup succeed.
			{
				peers: []*Peer{
					{rw: &conn{flags: dynDialedConn, id: uintID(1)}},
					{rw: &conn{flags: dynDialedConn, id: uintID(2)}},
					{rw: &conn{flags: dynDialedConn, id: uintID(10)}},
					{rw: &conn{flags: dynDialedConn, id: uintID(11)}},
					{rw: &conn{flags: dynDialedConn, id: uintID(12)}},
				},
				done: []task{
					&dialTask{flags: dynDialedConn, dest: &discover.Node{ID: uintID(3)}},
					&dialTask{flags: dynDialedConn, dest: &discover.Node{ID: uintID(4)}},
					&dialTask{flags: dynDialedConn, dest: &discover.Node{ID: uintID(5)}},
					&dialTask{flags: dynDialedConn, dest: &discover.Node{ID: uintID(10)}},
					&dialTask{flags: dynDialedConn, dest: &discover.Node{ID: uintID(11)}},
					&dialTask{flags: dynDialedConn, dest: &discover.Node{ID: uintID(12)}},
				},
			},
			// Waiting for expiry. No waitExpireTask is launched because the
			// discovery query is still running.
			{
				peers: []*Peer{
					{rw: &conn{flags: dynDialedConn, id: uintID(1)}},
					{rw: &conn{flags: dynDialedConn, id: uintID(2)}},
					{rw: &conn{flags: dynDialedConn, id: uintID(10)}},
					{rw: &conn{flags: dynDialedConn, id: uintID(11)}},
					{rw: &conn{flags: dynDialedConn, id: uintID(12)}},
				},
			},
			// Nodes 3,4 are not tried again because only the first two
			// returned random nodes (nodes 1,2) are tried and they're
			// already connected.
			{
				peers: []*Peer{
					{rw: &conn{flags: dynDialedConn, id: uintID(1)}},
					{rw: &conn{flags: dynDialedConn, id: uintID(2)}},
					{rw: &conn{flags: dynDialedConn, id: uintID(10)}},
					{rw: &conn{flags: dynDialedConn, id: uintID(11)}},
					{rw: &conn{flags: dynDialedConn, id: uintID(12)}},
				},
			},
		},
	})
}

=======
>>>>>>> b5d7bf73
// This test checks that candidates that do not match the netrestrict list are not dialed.
func TestDialStateNetRestrict(t *testing.T) {
	// This table always returns the same random nodes
	// in the order given below.
	static := []*discover.Node{
		{ID: uintID(1), IP: net.ParseIP("127.0.0.1")},
		{ID: uintID(2), IP: net.ParseIP("127.0.0.2")},
		{ID: uintID(3), IP: net.ParseIP("127.0.0.3")},
		{ID: uintID(4), IP: net.ParseIP("127.0.0.4")},
		{ID: uintID(5), IP: net.ParseIP("127.0.1.5")},
		{ID: uintID(6), IP: net.ParseIP("127.0.1.6")},
		{ID: uintID(7), IP: net.ParseIP("127.0.1.7")},
		{ID: uintID(8), IP: net.ParseIP("127.0.2.8")},
	}
	restrict := new(netutil.Netlist)
	restrict.Add("127.0.2.0/24")

	dialer := newDialState(nil, nil, table, 10, restrict)
	dialer.SetDialFreq(30)
	runDialTest(t, dialtest{
<<<<<<< HEAD
		init: dialer,
=======
		init: newDialState(static, fakeTable{}, restrict),
>>>>>>> b5d7bf73
		rounds: []round{
			{
				new: []task{
					&dialTask{flags: staticDialedConn, dest: static[7]},
				},
			},
		},
	})
}

// This test checks that static dials are launched.
func TestDialStateStaticDial(t *testing.T) {
	wantStatic := []*discover.Node{
		{ID: uintID(1)},
		{ID: uintID(2)},
		{ID: uintID(3)},
		{ID: uintID(4)},
		{ID: uintID(5)},
	}

	dialer := newDialState(wantStatic, nil, fakeTable{}, 0, nil)
	dialer.SetDialFreq(30)
	runDialTest(t, dialtest{
<<<<<<< HEAD
		init: dialer,
=======
		init: newDialState(wantStatic, fakeTable{}, nil),
>>>>>>> b5d7bf73
		rounds: []round{
			// Static dials are launched for the nodes that
			// aren't yet connected.
			{
				peers: []*Peer{
					{rw: &conn{flags: staticDialedConn, id: uintID(1)}},
					{rw: &conn{flags: staticDialedConn, id: uintID(2)}},
				},
				new: []task{
					&dialTask{flags: staticDialedConn, dest: &discover.Node{ID: uintID(3)}},
					&dialTask{flags: staticDialedConn, dest: &discover.Node{ID: uintID(4)}},
					&dialTask{flags: staticDialedConn, dest: &discover.Node{ID: uintID(5)}},
				},
			},
			// No new tasks are launched in this round because all static
			// nodes are either connected or still being dialed.
			{
				peers: []*Peer{
					{rw: &conn{flags: staticDialedConn, id: uintID(1)}},
					{rw: &conn{flags: staticDialedConn, id: uintID(2)}},
					{rw: &conn{flags: staticDialedConn, id: uintID(3)}},
				},
				done: []task{
					&dialTask{flags: staticDialedConn, dest: &discover.Node{ID: uintID(3)}},
				},
			},
			// No new dial tasks are launched because all static
			// nodes are now connected.
			{
				peers: []*Peer{
					{rw: &conn{flags: staticDialedConn, id: uintID(1)}},
					{rw: &conn{flags: staticDialedConn, id: uintID(2)}},
					{rw: &conn{flags: staticDialedConn, id: uintID(3)}},
					{rw: &conn{flags: staticDialedConn, id: uintID(4)}},
					{rw: &conn{flags: staticDialedConn, id: uintID(5)}},
				},
				done: []task{
					&dialTask{flags: staticDialedConn, dest: &discover.Node{ID: uintID(4)}},
					&dialTask{flags: staticDialedConn, dest: &discover.Node{ID: uintID(5)}},
				},
				new: []task{
					&waitExpireTask{Duration: 14 * time.Second},
				},
			},
			// Wait a round for dial history to expire, no new tasks should spawn.
			{
				peers: []*Peer{
					{rw: &conn{flags: staticDialedConn, id: uintID(1)}},
					{rw: &conn{flags: staticDialedConn, id: uintID(2)}},
					{rw: &conn{flags: staticDialedConn, id: uintID(3)}},
					{rw: &conn{flags: staticDialedConn, id: uintID(4)}},
					{rw: &conn{flags: staticDialedConn, id: uintID(5)}},
				},
			},
			// If a static node is dropped, it should be immediately redialed,
			// irrespective whether it was originally static or dynamic.
			{
				peers: []*Peer{
					{rw: &conn{flags: staticDialedConn, id: uintID(1)}},
					{rw: &conn{flags: staticDialedConn, id: uintID(3)}},
					{rw: &conn{flags: staticDialedConn, id: uintID(5)}},
				},
				new: []task{
					&dialTask{flags: staticDialedConn, dest: &discover.Node{ID: uintID(2)}},
					&dialTask{flags: staticDialedConn, dest: &discover.Node{ID: uintID(4)}},
				},
			},
		},
	})
}

// This test checks that past dials are not retried for some time.
func TestDialStateCache(t *testing.T) {
	wantStatic := []*discover.Node{
		{ID: uintID(1)},
		{ID: uintID(2)},
		{ID: uintID(3)},
	}
	dialer := newDialState(wantStatic, nil, fakeTable{}, 0, nil)
	dialer.SetDialFreq(30)
	runDialTest(t, dialtest{
<<<<<<< HEAD
		init: dialer,
=======
		init: newDialState(wantStatic, fakeTable{}, nil),
>>>>>>> b5d7bf73
		rounds: []round{
			// Static dials are launched for the nodes that
			// aren't yet connected.
			{
				peers: nil,
				new: []task{
					&dialTask{flags: staticDialedConn, dest: &discover.Node{ID: uintID(1)}},
					&dialTask{flags: staticDialedConn, dest: &discover.Node{ID: uintID(2)}},
					&dialTask{flags: staticDialedConn, dest: &discover.Node{ID: uintID(3)}},
				},
			},
			// No new tasks are launched in this round because all static
			// nodes are either connected or still being dialed.
			{
				peers: []*Peer{
					{rw: &conn{flags: staticDialedConn, id: uintID(1)}},
					{rw: &conn{flags: staticDialedConn, id: uintID(2)}},
				},
				done: []task{
					&dialTask{flags: staticDialedConn, dest: &discover.Node{ID: uintID(1)}},
					&dialTask{flags: staticDialedConn, dest: &discover.Node{ID: uintID(2)}},
				},
			},
			// A salvage task is launched to wait for node 3's history
			// entry to expire.
			{
				peers: []*Peer{
					{rw: &conn{flags: staticDialedConn, id: uintID(1)}},
					{rw: &conn{flags: staticDialedConn, id: uintID(2)}},
				},
				done: []task{
					&dialTask{flags: staticDialedConn, dest: &discover.Node{ID: uintID(3)}},
				},
				new: []task{
					&waitExpireTask{Duration: 14 * time.Second},
				},
			},
			// Still waiting for node 3's entry to expire in the cache.
			{
				peers: []*Peer{
					{rw: &conn{flags: staticDialedConn, id: uintID(1)}},
					{rw: &conn{flags: staticDialedConn, id: uintID(2)}},
				},
			},
			// The cache entry for node 3 has expired and is retried.
			{
				peers: []*Peer{
					{rw: &conn{flags: staticDialedConn, id: uintID(1)}},
					{rw: &conn{flags: staticDialedConn, id: uintID(2)}},
				},
				new: []task{
					&dialTask{flags: staticDialedConn, dest: &discover.Node{ID: uintID(3)}},
				},
			},
		},
	})
}

// compares task lists but doesn't care about the order.
func sametasks(a, b []task) bool {
	if len(a) != len(b) {
		return false
	}
next:
	for _, ta := range a {
		for _, tb := range b {
			if reflect.DeepEqual(ta, tb) {
				continue next
			}
		}
		return false
	}
	return true
}

func uintID(i uint32) discover.NodeID {
	var id discover.NodeID
	binary.BigEndian.PutUint32(id[:], i)
	return id
}<|MERGE_RESOLUTION|>--- conflicted
+++ resolved
@@ -84,334 +84,6 @@
 func (t fakeTable) Resolve(discover.NodeID) *discover.Node   { return nil }
 func (t fakeTable) ReadRandomNodes(buf []*discover.Node) int { return copy(buf, t) }
 
-<<<<<<< HEAD
-// This test checks that dynamic dials are launched from discovery results.
-func TestDialStateDynDial(t *testing.T) {
-	dialer := newDialState(nil, nil, fakeTable{}, 5, nil)
-	dialer.SetDialFreq(30)
-	runDialTest(t, dialtest{
-		init: dialer,
-		rounds: []round{
-			// A discovery query is launched.
-			{
-				peers: []*Peer{
-					{rw: &conn{flags: staticDialedConn, id: uintID(0)}},
-					{rw: &conn{flags: dynDialedConn, id: uintID(1)}},
-					{rw: &conn{flags: dynDialedConn, id: uintID(2)}},
-				},
-				new: []task{&discoverTask{}},
-			},
-			// Dynamic dials are launched when it completes.
-			{
-				peers: []*Peer{
-					{rw: &conn{flags: staticDialedConn, id: uintID(0)}},
-					{rw: &conn{flags: dynDialedConn, id: uintID(1)}},
-					{rw: &conn{flags: dynDialedConn, id: uintID(2)}},
-				},
-				done: []task{
-					&discoverTask{results: []*discover.Node{
-						{ID: uintID(2)}, // this one is already connected and not dialed.
-						{ID: uintID(3)},
-						{ID: uintID(4)},
-						{ID: uintID(5)},
-						{ID: uintID(6)}, // these are not tried because max dyn dials is 5
-						{ID: uintID(7)}, // ...
-					}},
-				},
-				new: []task{
-					&dialTask{flags: dynDialedConn, dest: &discover.Node{ID: uintID(3)}},
-					&dialTask{flags: dynDialedConn, dest: &discover.Node{ID: uintID(4)}},
-					&dialTask{flags: dynDialedConn, dest: &discover.Node{ID: uintID(5)}},
-				},
-			},
-			// Some of the dials complete but no new ones are launched yet because
-			// the sum of active dial count and dynamic peer count is == maxDynDials.
-			{
-				peers: []*Peer{
-					{rw: &conn{flags: staticDialedConn, id: uintID(0)}},
-					{rw: &conn{flags: dynDialedConn, id: uintID(1)}},
-					{rw: &conn{flags: dynDialedConn, id: uintID(2)}},
-					{rw: &conn{flags: dynDialedConn, id: uintID(3)}},
-					{rw: &conn{flags: dynDialedConn, id: uintID(4)}},
-				},
-				done: []task{
-					&dialTask{flags: dynDialedConn, dest: &discover.Node{ID: uintID(3)}},
-					&dialTask{flags: dynDialedConn, dest: &discover.Node{ID: uintID(4)}},
-				},
-			},
-			// No new dial tasks are launched in the this round because
-			// maxDynDials has been reached.
-			{
-				peers: []*Peer{
-					{rw: &conn{flags: staticDialedConn, id: uintID(0)}},
-					{rw: &conn{flags: dynDialedConn, id: uintID(1)}},
-					{rw: &conn{flags: dynDialedConn, id: uintID(2)}},
-					{rw: &conn{flags: dynDialedConn, id: uintID(3)}},
-					{rw: &conn{flags: dynDialedConn, id: uintID(4)}},
-					{rw: &conn{flags: dynDialedConn, id: uintID(5)}},
-				},
-				done: []task{
-					&dialTask{flags: dynDialedConn, dest: &discover.Node{ID: uintID(5)}},
-				},
-				new: []task{
-					&waitExpireTask{Duration: 14 * time.Second},
-				},
-			},
-			// In this round, the peer with id 2 drops off. The query
-			// results from last discovery lookup are reused.
-			{
-				peers: []*Peer{
-					{rw: &conn{flags: staticDialedConn, id: uintID(0)}},
-					{rw: &conn{flags: dynDialedConn, id: uintID(1)}},
-					{rw: &conn{flags: dynDialedConn, id: uintID(3)}},
-					{rw: &conn{flags: dynDialedConn, id: uintID(4)}},
-					{rw: &conn{flags: dynDialedConn, id: uintID(5)}},
-				},
-				new: []task{
-					&dialTask{flags: dynDialedConn, dest: &discover.Node{ID: uintID(6)}},
-				},
-			},
-			// More peers (3,4) drop off and dial for ID 6 completes.
-			// The last query result from the discovery lookup is reused
-			// and a new one is spawned because more candidates are needed.
-			{
-				peers: []*Peer{
-					{rw: &conn{flags: staticDialedConn, id: uintID(0)}},
-					{rw: &conn{flags: dynDialedConn, id: uintID(1)}},
-					{rw: &conn{flags: dynDialedConn, id: uintID(5)}},
-				},
-				done: []task{
-					&dialTask{flags: dynDialedConn, dest: &discover.Node{ID: uintID(6)}},
-				},
-				new: []task{
-					&dialTask{flags: dynDialedConn, dest: &discover.Node{ID: uintID(7)}},
-					&discoverTask{},
-				},
-			},
-			// Peer 7 is connected, but there still aren't enough dynamic peers
-			// (4 out of 5). However, a discovery is already running, so ensure
-			// no new is started.
-			{
-				peers: []*Peer{
-					{rw: &conn{flags: staticDialedConn, id: uintID(0)}},
-					{rw: &conn{flags: dynDialedConn, id: uintID(1)}},
-					{rw: &conn{flags: dynDialedConn, id: uintID(5)}},
-					{rw: &conn{flags: dynDialedConn, id: uintID(7)}},
-				},
-				done: []task{
-					&dialTask{flags: dynDialedConn, dest: &discover.Node{ID: uintID(7)}},
-				},
-			},
-			// Finish the running node discovery with an empty set. A new lookup
-			// should be immediately requested.
-			{
-				peers: []*Peer{
-					{rw: &conn{flags: staticDialedConn, id: uintID(0)}},
-					{rw: &conn{flags: dynDialedConn, id: uintID(1)}},
-					{rw: &conn{flags: dynDialedConn, id: uintID(5)}},
-					{rw: &conn{flags: dynDialedConn, id: uintID(7)}},
-				},
-				done: []task{
-					&discoverTask{},
-				},
-				new: []task{
-					&discoverTask{},
-				},
-			},
-		},
-	})
-}
-
-// Tests that bootnodes are dialed if no peers are connectd, but not otherwise.
-func TestDialStateDynDialBootnode(t *testing.T) {
-	bootnodes := []*discover.Node{
-		{ID: uintID(1)},
-		{ID: uintID(2)},
-		{ID: uintID(3)},
-	}
-	table := fakeTable{
-		{ID: uintID(4)},
-		{ID: uintID(5)},
-		{ID: uintID(6)},
-		{ID: uintID(7)},
-		{ID: uintID(8)},
-	}
-
-	dialer := newDialState(nil, bootnodes, table, 5, nil)
-	dialer.SetDialFreq(30)
-	runDialTest(t, dialtest{
-		init: dialer,
-		rounds: []round{
-			// 2 dynamic dials attempted, bootnodes pending fallback interval
-			{
-				new: []task{
-					&dialTask{flags: dynDialedConn, dest: &discover.Node{ID: uintID(4)}},
-					&dialTask{flags: dynDialedConn, dest: &discover.Node{ID: uintID(5)}},
-					&discoverTask{},
-				},
-			},
-			// No dials succeed, bootnodes still pending fallback interval
-			{
-				done: []task{
-					&dialTask{flags: dynDialedConn, dest: &discover.Node{ID: uintID(4)}},
-					&dialTask{flags: dynDialedConn, dest: &discover.Node{ID: uintID(5)}},
-				},
-			},
-			// No dials succeed, bootnodes still pending fallback interval
-			{},
-			// No dials succeed, 2 dynamic dials attempted and 1 bootnode too as fallback interval was reached
-			{
-				new: []task{
-					&dialTask{flags: dynDialedConn, dest: &discover.Node{ID: uintID(1)}},
-					&dialTask{flags: dynDialedConn, dest: &discover.Node{ID: uintID(4)}},
-					&dialTask{flags: dynDialedConn, dest: &discover.Node{ID: uintID(5)}},
-				},
-			},
-			// No dials succeed, 2nd bootnode is attempted
-			{
-				done: []task{
-					&dialTask{flags: dynDialedConn, dest: &discover.Node{ID: uintID(1)}},
-					&dialTask{flags: dynDialedConn, dest: &discover.Node{ID: uintID(4)}},
-					&dialTask{flags: dynDialedConn, dest: &discover.Node{ID: uintID(5)}},
-				},
-				new: []task{
-					&dialTask{flags: dynDialedConn, dest: &discover.Node{ID: uintID(2)}},
-				},
-			},
-			// No dials succeed, 3rd bootnode is attempted
-			{
-				done: []task{
-					&dialTask{flags: dynDialedConn, dest: &discover.Node{ID: uintID(2)}},
-				},
-				new: []task{
-					&dialTask{flags: dynDialedConn, dest: &discover.Node{ID: uintID(3)}},
-				},
-			},
-			// No dials succeed, 1st bootnode is attempted again, expired random nodes retried
-			{
-				done: []task{
-					&dialTask{flags: dynDialedConn, dest: &discover.Node{ID: uintID(3)}},
-				},
-				new: []task{
-					&dialTask{flags: dynDialedConn, dest: &discover.Node{ID: uintID(1)}},
-					&dialTask{flags: dynDialedConn, dest: &discover.Node{ID: uintID(4)}},
-					&dialTask{flags: dynDialedConn, dest: &discover.Node{ID: uintID(5)}},
-				},
-			},
-			// Random dial succeeds, no more bootnodes are attempted
-			{
-				peers: []*Peer{
-					{rw: &conn{flags: dynDialedConn, id: uintID(4)}},
-				},
-				done: []task{
-					&dialTask{flags: dynDialedConn, dest: &discover.Node{ID: uintID(1)}},
-					&dialTask{flags: dynDialedConn, dest: &discover.Node{ID: uintID(4)}},
-					&dialTask{flags: dynDialedConn, dest: &discover.Node{ID: uintID(5)}},
-				},
-			},
-		},
-	})
-}
-
-func TestDialStateDynDialFromTable(t *testing.T) {
-	// This table always returns the same random nodes
-	// in the order given below.
-	table := fakeTable{
-		{ID: uintID(1)},
-		{ID: uintID(2)},
-		{ID: uintID(3)},
-		{ID: uintID(4)},
-		{ID: uintID(5)},
-		{ID: uintID(6)},
-		{ID: uintID(7)},
-		{ID: uintID(8)},
-	}
-
-	dialer := newDialState(nil, nil, table, 10, nil)
-	dialer.SetDialFreq(30)
-	runDialTest(t, dialtest{
-		init: dialer,
-		rounds: []round{
-			// 5 out of 8 of the nodes returned by ReadRandomNodes are dialed.
-			{
-				new: []task{
-					&dialTask{flags: dynDialedConn, dest: &discover.Node{ID: uintID(1)}},
-					&dialTask{flags: dynDialedConn, dest: &discover.Node{ID: uintID(2)}},
-					&dialTask{flags: dynDialedConn, dest: &discover.Node{ID: uintID(3)}},
-					&dialTask{flags: dynDialedConn, dest: &discover.Node{ID: uintID(4)}},
-					&dialTask{flags: dynDialedConn, dest: &discover.Node{ID: uintID(5)}},
-					&discoverTask{},
-				},
-			},
-			// Dialing nodes 1,2 succeeds. Dials from the lookup are launched.
-			{
-				peers: []*Peer{
-					{rw: &conn{flags: dynDialedConn, id: uintID(1)}},
-					{rw: &conn{flags: dynDialedConn, id: uintID(2)}},
-				},
-				done: []task{
-					&dialTask{flags: dynDialedConn, dest: &discover.Node{ID: uintID(1)}},
-					&dialTask{flags: dynDialedConn, dest: &discover.Node{ID: uintID(2)}},
-					&discoverTask{results: []*discover.Node{
-						{ID: uintID(10)},
-						{ID: uintID(11)},
-						{ID: uintID(12)},
-					}},
-				},
-				new: []task{
-					&dialTask{flags: dynDialedConn, dest: &discover.Node{ID: uintID(10)}},
-					&dialTask{flags: dynDialedConn, dest: &discover.Node{ID: uintID(11)}},
-					&dialTask{flags: dynDialedConn, dest: &discover.Node{ID: uintID(12)}},
-					&discoverTask{},
-				},
-			},
-			// Dialing nodes 3,4,5 fails. The dials from the lookup succeed.
-			{
-				peers: []*Peer{
-					{rw: &conn{flags: dynDialedConn, id: uintID(1)}},
-					{rw: &conn{flags: dynDialedConn, id: uintID(2)}},
-					{rw: &conn{flags: dynDialedConn, id: uintID(10)}},
-					{rw: &conn{flags: dynDialedConn, id: uintID(11)}},
-					{rw: &conn{flags: dynDialedConn, id: uintID(12)}},
-				},
-				done: []task{
-					&dialTask{flags: dynDialedConn, dest: &discover.Node{ID: uintID(3)}},
-					&dialTask{flags: dynDialedConn, dest: &discover.Node{ID: uintID(4)}},
-					&dialTask{flags: dynDialedConn, dest: &discover.Node{ID: uintID(5)}},
-					&dialTask{flags: dynDialedConn, dest: &discover.Node{ID: uintID(10)}},
-					&dialTask{flags: dynDialedConn, dest: &discover.Node{ID: uintID(11)}},
-					&dialTask{flags: dynDialedConn, dest: &discover.Node{ID: uintID(12)}},
-				},
-			},
-			// Waiting for expiry. No waitExpireTask is launched because the
-			// discovery query is still running.
-			{
-				peers: []*Peer{
-					{rw: &conn{flags: dynDialedConn, id: uintID(1)}},
-					{rw: &conn{flags: dynDialedConn, id: uintID(2)}},
-					{rw: &conn{flags: dynDialedConn, id: uintID(10)}},
-					{rw: &conn{flags: dynDialedConn, id: uintID(11)}},
-					{rw: &conn{flags: dynDialedConn, id: uintID(12)}},
-				},
-			},
-			// Nodes 3,4 are not tried again because only the first two
-			// returned random nodes (nodes 1,2) are tried and they're
-			// already connected.
-			{
-				peers: []*Peer{
-					{rw: &conn{flags: dynDialedConn, id: uintID(1)}},
-					{rw: &conn{flags: dynDialedConn, id: uintID(2)}},
-					{rw: &conn{flags: dynDialedConn, id: uintID(10)}},
-					{rw: &conn{flags: dynDialedConn, id: uintID(11)}},
-					{rw: &conn{flags: dynDialedConn, id: uintID(12)}},
-				},
-			},
-		},
-	})
-}
-
-=======
->>>>>>> b5d7bf73
 // This test checks that candidates that do not match the netrestrict list are not dialed.
 func TestDialStateNetRestrict(t *testing.T) {
 	// This table always returns the same random nodes
@@ -429,14 +101,10 @@
 	restrict := new(netutil.Netlist)
 	restrict.Add("127.0.2.0/24")
 
-	dialer := newDialState(nil, nil, table, 10, restrict)
+	dialer := newDialState(nil, fakeTable{}, restrict)
 	dialer.SetDialFreq(30)
 	runDialTest(t, dialtest{
-<<<<<<< HEAD
 		init: dialer,
-=======
-		init: newDialState(static, fakeTable{}, restrict),
->>>>>>> b5d7bf73
 		rounds: []round{
 			{
 				new: []task{
@@ -457,14 +125,10 @@
 		{ID: uintID(5)},
 	}
 
-	dialer := newDialState(wantStatic, nil, fakeTable{}, 0, nil)
+	dialer := newDialState(wantStatic, fakeTable{}, nil)
 	dialer.SetDialFreq(30)
 	runDialTest(t, dialtest{
-<<<<<<< HEAD
 		init: dialer,
-=======
-		init: newDialState(wantStatic, fakeTable{}, nil),
->>>>>>> b5d7bf73
 		rounds: []round{
 			// Static dials are launched for the nodes that
 			// aren't yet connected.
@@ -543,14 +207,10 @@
 		{ID: uintID(2)},
 		{ID: uintID(3)},
 	}
-	dialer := newDialState(wantStatic, nil, fakeTable{}, 0, nil)
+	dialer := newDialState(wantStatic, fakeTable{}, nil)
 	dialer.SetDialFreq(30)
 	runDialTest(t, dialtest{
-<<<<<<< HEAD
 		init: dialer,
-=======
-		init: newDialState(wantStatic, fakeTable{}, nil),
->>>>>>> b5d7bf73
 		rounds: []round{
 			// Static dials are launched for the nodes that
 			// aren't yet connected.
