--- conflicted
+++ resolved
@@ -56,20 +56,11 @@
 type Info struct {
 	mux sync.RWMutex
 
-<<<<<<< HEAD
-	RowID           uint64     `json:"RowID"`                     // Most recent row ID
-	Keccak256Hash   string     `json:"keccak256Hash"`             // Keccak256 hash of node ID
-	LastConnectedAt *time.Time `json:"lastConnectedAt,omitempty"` // Last time the node was connected
-	IP              string     `json:"ip"`                        // IP address of the node
-	TCPPort         uint16     `json:"tcpPort"`                   // TCP listening port for RLPx
-	RemotePort      uint16     `json:"remotePort"`                // Remote TCP port of the most recent connection
-=======
 	RowID         uint64 `json:"RowID"`         // Most recent row ID
 	Keccak256Hash string `json:"keccak256Hash"` // Keccak256 hash of node ID
 	IP            string `json:"ip"`            // IP address of the node
 	TCPPort       uint16 `json:"tcpPort"`       // TCP listening port for RLPx
 	RemotePort    uint16 `json:"tcpPort"`       // Remote TCP port of the most recent connection
->>>>>>> 9854e532
 
 	// DEVp2p Hello info
 	P2PVersion   uint64    `json:"p2pVersion,omitempty"`   // DEVp2p protocol version
@@ -284,6 +275,7 @@
 			if ipv4 := ip.To4(); ipv4 != nil {
 				ip = ipv4
 			}
+			log.Trace("Adding static node", "node", fmt.Sprintf("enode://%s@%s:%d", id.String(), nodeInfo.IP, nodeInfo.TCPPort))
 			srv.AddPeer(discover.NewNode(id, ip, nodeInfo.TCPPort, nodeInfo.TCPPort))
 		}
 	}
