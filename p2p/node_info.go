--- conflicted
+++ resolved
@@ -1,24 +1,20 @@
 package p2p
 
 import (
+	"encoding/json"
 	"fmt"
 	"math/big"
 	"net"
+	"reflect"
 	"sort"
 	"strconv"
 	"strings"
 	"sync"
 	"time"
 
-	"encoding/json"
 	"github.com/teamnsrg/go-ethereum/crypto"
 	"github.com/teamnsrg/go-ethereum/log"
 	"github.com/teamnsrg/go-ethereum/p2p/discover"
-<<<<<<< HEAD
-=======
-	"reflect"
-	"sort"
->>>>>>> b7e1d9b6
 )
 
 const (
