--- conflicted
+++ resolved
@@ -45,13 +45,10 @@
 		DiscoveryV5Addr: ":30304",
 		MaxPeers:        25,
 		NAT:             nat.Any(),
-<<<<<<< HEAD
 		MySQLName:       "",
-=======
 		MaxDial:         16,
 		MaxAcceptConns:  50,
 		NoMaxPeers:      false,
->>>>>>> fa488722
 	},
 }
 
